--- conflicted
+++ resolved
@@ -36,16 +36,8 @@
 
     result, value = run("--foo=100meter")
     assert result.exit_code != 0
-<<<<<<< HEAD
-    # FIXME: Error
     assert "value '100meter' cannot be" in result.output
-    # assert (
-    #     "Invalid value for '--foo': value '100meter' cannot be converted to time"
-    #     in result.output
-    # )
-=======
-    assert "value '100meter' cannot be" in result.output
->>>>>>> 5aef9584
+
 
 
 def test_mission(run_cli):
@@ -73,13 +65,5 @@
 
     result, value = run("--foo=bar")
     assert result.exit_code != 0
-<<<<<<< HEAD
-    # FIXME: Error
-    assert "Invalid value for '--foo'" in result.output
     assert "'bar' is not one of" in result.output
-
-
-# assert "Invalid value for '--foo': 'bar' is not one of" in result.output
-=======
-    assert "'bar' is not one of" in result.output
->>>>>>> 5aef9584
+    